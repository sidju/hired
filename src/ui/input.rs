// This module takes events and handles them as text input or commands

// The trait for queueing commands
use crossterm::QueueableCommand;
// All the event classes
use crossterm::event::{KeyCode, KeyModifiers, Event};
<<<<<<< HEAD
// And the writeable trait, to be able to flush stdout
use std::io::Write;
=======
>>>>>>> a642bfd8

// Since unicode is weird and this method is missing from str
// Finds the nearest char boundary preceeding given index and returns its index
fn rfind_boundary(s: &str, i: usize) -> usize {
  for b in (0 .. i).rev() {
    if s.is_char_boundary(b) { return b; }
  }
  0
}
fn find_boundary(s: &str, i: usize) -> usize {
  for b in i + 1 .. s.len() + 1 {
    if s.is_char_boundary(b) { return b; }
  }
  i
}

// This input getter runs get_event and buffers the input until a lone . appears on a line
// Then it returns that buffer.
fn event_input(state: &mut crate::State, one_line: bool)
  -> Result<Vec<String>, crossterm::ErrorKind>
{
  // To be placed in State
  let mut out = std::io::stdout();

  // Set the cursor to be visible, so our moves are visible
  out.queue(crossterm::cursor::Show)?;

    // Create the buffer and the variables to move in it
  let mut buffer = Vec::new();
  buffer.push("\n".to_string());
  let mut lindex = 0; // Line index, lin-dex
  let mut chindex = 0; // Char index, ch-index

  // Then the distances we need to remember between printing
  let mut dists: (u16, u16) = (0,0); // For cursor to top and bottom of print, respectively

  // And if we are to return
  let mut ret = false; // Flag when ready to return

  // Then input specific variables
  let mut partial = String::with_capacity(4); // To store partial chars

  // and finally movement specific
   // If we move via up/down to a line shorter than our current chindex that prior chindex is saved
   // here, so we can go to that prior chindex if next operation is up/down. Else it's cleared.
  let mut goal_chindex = None;

  // loop getting input events, ignoring those we can't handle.
  while !ret { match crossterm::event::read()? {
    // If resize event, just update usize
    Event::Resize(x, y) => { state.term_size = (x as usize, y as usize); },

    // Ignore mouse events
    Event::Mouse(_) => (),

    // If key event, match code and modifiers and handle thereafter
    Event::Key(key) => {
      // Check if any of the state variables should be cleared
      // Done here instead of in all but 2 key-handlers

      // If doing anything but continued input of partial character, clear it
      match key.code {
        KeyCode::Char(_) => (),
        _ => { partial.clear(); },
      }

      // If doing anything but moving up/down, clear goal_chindex
      if key.code != KeyCode::Up && key.code != KeyCode::Down {
        goal_chindex = None;
      }

      match (key.code, key.modifiers) {

        // Start with true input; characters and deletions
        (KeyCode::Char(ch), KeyModifiers::SHIFT) | (KeyCode::Char(ch), KeyModifiers::NONE) => {
          partial.push(ch);
          // If the partial is now complete, put it in the buffer
          if partial.is_char_boundary(0) {
            let tmp = chindex;
            chindex += partial.len();
            buffer[lindex].insert(tmp, partial.remove(0));
          }
        },

        (KeyCode::Backspace, KeyModifiers::NONE) | (KeyCode::Char('h'), KeyModifiers::CONTROL) => {
<<<<<<< HEAD
          if chindex == 0 {
            // Join this and preceeding line
            if lindex != 0 {
              // Go to end of previous line, remove its newline and append current line
              let tmp = buffer.remove(lindex);
              lindex -= 1;
              buffer[lindex].pop();
              chindex = buffer[lindex].len();
              buffer[lindex].push_str(&tmp);
            }
          }
          else {
            // Just delete preceeding character
            chindex = rfind_boundary(&buffer[lindex], chindex);
            buffer[lindex].remove(chindex);
          }
        },

        (KeyCode::Delete, KeyModifiers::NONE) => {
          if chindex >= buffer[lindex].len() - 1 {
            // Join this and following line
            // But only if there is a following line
            if lindex != buffer.len() - 1 {
              // Remove our newline and append next line
              buffer[lindex].pop();
              let tmp = buffer.remove(lindex + 1);
              buffer[lindex].push_str(&tmp);
            }
          }
          else {
            // Just delete following character
            buffer[lindex].remove(chindex);
          }
        },

        (KeyCode::Enter, KeyModifiers::NONE) => {
          // If only getting one line, return
          if one_line {
            ret = true;
          }
          // Else, add a line
          else {
            // Insert the newline
            buffer[lindex].insert(chindex, '\n');
            chindex += 1;
            // Split of the string at current index, inserting the resulting strings into buffer
            let tmp = buffer[lindex].split_off(chindex);
            buffer.insert(lindex + 1, tmp);
            // If the line left behind is now a lone dot on a line, delete it and return
            if buffer[lindex] == ".\n" {
              buffer.remove(lindex);
              // Check if we have a trailing newline. If so delete it.
              if lindex == buffer.len() - 1 && buffer[lindex].len() == 1 {
                // This means there exists a last line of one character, the trailing newline to delete
                buffer.pop();
              }
              ret = true;
            }
            // Else increment and reset chindex.
            else {
              lindex += 1;
              chindex = 0;
            }
          }
        }

        // Then we have movement; right/left, up/down, home/end
        (KeyCode::Right, KeyModifiers::NONE) => {
          if chindex == buffer[lindex].len() - 1 {
            // Go to next line
            if buffer.len() - 1 > lindex {
              lindex += 1;
              chindex = 0;
            }
          }
          else {
            chindex = find_boundary(
              &buffer[lindex][.. buffer[lindex].len() - 1],
              chindex
            );
          }
        },

        (KeyCode::Left, KeyModifiers::NONE) => {
=======
>>>>>>> a642bfd8
          if chindex == 0 {
            // Go to previous line
            if lindex > 0 {
              lindex -= 1;
              chindex = buffer[lindex].len() - 1;
            }
          }
          else {
            chindex = rfind_boundary(&buffer[lindex], chindex);
          }
        },

<<<<<<< HEAD
        (KeyCode::Up, KeyModifiers::NONE) | (KeyCode::Down, KeyModifiers::NONE) => {
          // First move to the indicated line, if possible
          match key.code {
            KeyCode::Up => { lindex = lindex.saturating_sub(1); },
            KeyCode::Down => { if lindex < buffer.len() - 1 { lindex += 1; } },
            _ => (),
=======
        (KeyCode::Delete, KeyModifiers::NONE) => {
          if chindex >= buffer[lindex].len() - 1 {
            // Join this and following line
            // But only if there is a following line
            if lindex != buffer.len() - 1 {
              // Remove our newline and append next line
              buffer[lindex].pop();
              let tmp = buffer.remove(lindex + 1);
              buffer[lindex].push_str(&tmp);
            }
          }
          else {
            // Just delete following character
            buffer[lindex].remove(chindex);
          }
        },

        (KeyCode::Enter, KeyModifiers::NONE) => {
          // Insert the newline
          buffer[lindex].insert(chindex, '\n');
          chindex += 1;
          // Split of the string at current index, inserting the resulting strings into buffer
          let tmp = buffer[lindex].split_off(chindex);
          buffer.insert(lindex + 1, tmp);
          // If the line left behind is now a lone dot on a line, delete it and return
          if buffer[lindex] == ".\n" {
            buffer.remove(lindex);
            // Check if we have a trailing newline. If so delete it.
            if lindex == buffer.len() - 1 && buffer[lindex].len() == 1 {
              // This means there exists a last line of one character, the trailing newline to delete
              buffer.pop();
            }
            ret = true;
>>>>>>> a642bfd8
          }
          // Then try to go to goal_chindex and place chindex within the new line
          match goal_chindex {
            Some(tmp) => { chindex = tmp; },
            None => (),
          }
<<<<<<< HEAD
=======
        }

        // Then we have movement; right/left, up/down, home/end
        (KeyCode::Right, KeyModifiers::NONE) => {
          if chindex == buffer[lindex].len() - 1 {
            // Go to next line
            if buffer.len() - 1 > lindex {
              lindex += 1;
              chindex = 0;
            }
          }
          else {
            chindex = find_boundary(
              &buffer[lindex][.. buffer[lindex].len() - 1],
              chindex
            );
          }
        },

        (KeyCode::Left, KeyModifiers::NONE) => {
          if chindex == 0 {
            // Go to previous line
            if lindex > 0 {
              lindex -= 1;
              chindex = buffer[lindex].len() - 1;
            }
          }
          else {
            chindex = rfind_boundary(&buffer[lindex], chindex);
          }
        },

        (KeyCode::Up, KeyModifiers::NONE) | (KeyCode::Down, KeyModifiers::NONE) => {
          // First move to the indicated line, if possible
          match key.code {
            KeyCode::Up => { lindex = lindex.saturating_sub(1); },
            KeyCode::Down => { if lindex < buffer.len() - 1 { lindex += 1; } },
            _ => (),
          }
          // Then try to go to goal_chindex and place chindex within the new line
          match goal_chindex {
            Some(tmp) => { chindex = tmp; },
            None => (),
          }
>>>>>>> a642bfd8
          // If current chindex is too big, save it as goal and go to nearest valid chindex
          if chindex >= buffer[lindex].len() {
            goal_chindex = Some(chindex);
            chindex = buffer[lindex].len() - 1;
          }
        },

        (KeyCode::Home, KeyModifiers::NONE) => {
          lindex = 0;
          chindex = 0;
        },

        (KeyCode::End, KeyModifiers::NONE) => {
          lindex = buffer.len() - 1;
          chindex = buffer[lindex].len() - 1;
        },

        _ => (), // Ignore unknown codes
      } // End of matching key-codes and modifiers

      // Then we print
      dists = crate::ui::print::print_input(state, &mut out, &buffer, lindex, chindex, dists.0)?;
    } // End of Key input event matching

  }} // End of while and event match

  // Just to not overwrite the last entered line, move down and to column 0
  out.queue(crossterm::cursor::MoveToColumn(0))?;
  out.queue(crossterm::cursor::MoveDown(dists.1 + 1))?;
  // Then flush and return
  out.flush()?;
  Ok(buffer)
<<<<<<< HEAD
}

// The public re-exports of the event input function
pub fn get_input(state: &mut crate::State)
  -> Result<Vec<String>, &'static str>
{
  event_input(state, false)
    .map_err(|_| "Error occured in input")
}

pub fn get_command(state: &mut crate::State)
  -> Result<String, &'static str>
{
  event_input(state, true)
    .map_err(|_| "Error occured in input")
    .map(|mut x| x.pop().unwrap_or_else(|| String::with_capacity(0)))
=======
>>>>>>> a642bfd8
}<|MERGE_RESOLUTION|>--- conflicted
+++ resolved
@@ -4,11 +4,8 @@
 use crossterm::QueueableCommand;
 // All the event classes
 use crossterm::event::{KeyCode, KeyModifiers, Event};
-<<<<<<< HEAD
 // And the writeable trait, to be able to flush stdout
 use std::io::Write;
-=======
->>>>>>> a642bfd8
 
 // Since unicode is weird and this method is missing from str
 // Finds the nearest char boundary preceeding given index and returns its index
@@ -76,7 +73,10 @@
       }
 
       // If doing anything but moving up/down, clear goal_chindex
-      if key.code != KeyCode::Up && key.code != KeyCode::Down {
+      if (key.code != KeyCode::Up &&
+         key.code != KeyCode::Down ) ||
+         key.modifiers != KeyModifiers::NONE
+      {
         goal_chindex = None;
       }
 
@@ -94,7 +94,6 @@
         },
 
         (KeyCode::Backspace, KeyModifiers::NONE) | (KeyCode::Char('h'), KeyModifiers::CONTROL) => {
-<<<<<<< HEAD
           if chindex == 0 {
             // Join this and preceeding line
             if lindex != 0 {
@@ -179,8 +178,6 @@
         },
 
         (KeyCode::Left, KeyModifiers::NONE) => {
-=======
->>>>>>> a642bfd8
           if chindex == 0 {
             // Go to previous line
             if lindex > 0 {
@@ -193,101 +190,18 @@
           }
         },
 
-<<<<<<< HEAD
         (KeyCode::Up, KeyModifiers::NONE) | (KeyCode::Down, KeyModifiers::NONE) => {
           // First move to the indicated line, if possible
           match key.code {
             KeyCode::Up => { lindex = lindex.saturating_sub(1); },
             KeyCode::Down => { if lindex < buffer.len() - 1 { lindex += 1; } },
             _ => (),
-=======
-        (KeyCode::Delete, KeyModifiers::NONE) => {
-          if chindex >= buffer[lindex].len() - 1 {
-            // Join this and following line
-            // But only if there is a following line
-            if lindex != buffer.len() - 1 {
-              // Remove our newline and append next line
-              buffer[lindex].pop();
-              let tmp = buffer.remove(lindex + 1);
-              buffer[lindex].push_str(&tmp);
-            }
-          }
-          else {
-            // Just delete following character
-            buffer[lindex].remove(chindex);
-          }
-        },
-
-        (KeyCode::Enter, KeyModifiers::NONE) => {
-          // Insert the newline
-          buffer[lindex].insert(chindex, '\n');
-          chindex += 1;
-          // Split of the string at current index, inserting the resulting strings into buffer
-          let tmp = buffer[lindex].split_off(chindex);
-          buffer.insert(lindex + 1, tmp);
-          // If the line left behind is now a lone dot on a line, delete it and return
-          if buffer[lindex] == ".\n" {
-            buffer.remove(lindex);
-            // Check if we have a trailing newline. If so delete it.
-            if lindex == buffer.len() - 1 && buffer[lindex].len() == 1 {
-              // This means there exists a last line of one character, the trailing newline to delete
-              buffer.pop();
-            }
-            ret = true;
->>>>>>> a642bfd8
           }
           // Then try to go to goal_chindex and place chindex within the new line
           match goal_chindex {
             Some(tmp) => { chindex = tmp; },
             None => (),
           }
-<<<<<<< HEAD
-=======
-        }
-
-        // Then we have movement; right/left, up/down, home/end
-        (KeyCode::Right, KeyModifiers::NONE) => {
-          if chindex == buffer[lindex].len() - 1 {
-            // Go to next line
-            if buffer.len() - 1 > lindex {
-              lindex += 1;
-              chindex = 0;
-            }
-          }
-          else {
-            chindex = find_boundary(
-              &buffer[lindex][.. buffer[lindex].len() - 1],
-              chindex
-            );
-          }
-        },
-
-        (KeyCode::Left, KeyModifiers::NONE) => {
-          if chindex == 0 {
-            // Go to previous line
-            if lindex > 0 {
-              lindex -= 1;
-              chindex = buffer[lindex].len() - 1;
-            }
-          }
-          else {
-            chindex = rfind_boundary(&buffer[lindex], chindex);
-          }
-        },
-
-        (KeyCode::Up, KeyModifiers::NONE) | (KeyCode::Down, KeyModifiers::NONE) => {
-          // First move to the indicated line, if possible
-          match key.code {
-            KeyCode::Up => { lindex = lindex.saturating_sub(1); },
-            KeyCode::Down => { if lindex < buffer.len() - 1 { lindex += 1; } },
-            _ => (),
-          }
-          // Then try to go to goal_chindex and place chindex within the new line
-          match goal_chindex {
-            Some(tmp) => { chindex = tmp; },
-            None => (),
-          }
->>>>>>> a642bfd8
           // If current chindex is too big, save it as goal and go to nearest valid chindex
           if chindex >= buffer[lindex].len() {
             goal_chindex = Some(chindex);
@@ -314,13 +228,14 @@
 
   }} // End of while and event match
 
-  // Just to not overwrite the last entered line, move down and to column 0
-  out.queue(crossterm::cursor::MoveToColumn(0))?;
-  out.queue(crossterm::cursor::MoveDown(dists.1 + 1))?;
+  // To not overwrite any of our buffer, go to bottom an move to next line
+  if dists.1 > 0 {
+    out.queue(crossterm::cursor::MoveDown(dists.1))?;
+  }
+  out.queue(crossterm::style::Print("\n\r"))?;
   // Then flush and return
   out.flush()?;
   Ok(buffer)
-<<<<<<< HEAD
 }
 
 // The public re-exports of the event input function
@@ -337,6 +252,4 @@
   event_input(state, true)
     .map_err(|_| "Error occured in input")
     .map(|mut x| x.pop().unwrap_or_else(|| String::with_capacity(0)))
-=======
->>>>>>> a642bfd8
 }